--- conflicted
+++ resolved
@@ -1,10 +1,6 @@
 {
   "name": "@m-lab/msak",
-<<<<<<< HEAD
   "version": "0.3.0",
-=======
-  "version": "0.2.0",
->>>>>>> 81dabb52
   "description": "Client for the MSAK multi-stream throughput measurement protocol",
   "main": "src/msak.js",
   "browser": "dist/msak.js",
