--- conflicted
+++ resolved
@@ -12,33 +12,23 @@
      *
      * @param {string} clientName - A unique name for this client.
      * @param {string} clientVersion - The client's version.
-<<<<<<< HEAD
      * @param {Object} [userCallbacks] - An object containing user-defined callbacks.
      */
     constructor(clientName, clientVersion, userCallbacks) {
-=======
-     */
-    constructor(clientName, clientVersion) {
->>>>>>> 8896e85a
         if (!clientName || !clientVersion)
             throw new Error("client name and version are required");
 
         this.clientName = clientName;
         this.clientVersion = clientVersion;
-<<<<<<< HEAD
         this.callbacks = userCallbacks;
         this.metadata = {};
-
-=======
-        this.metadata = {};
->>>>>>> 8896e85a
+ 
         this._cc = consts.DEFAULT_CC;
         this._protocol = consts.DEFAULT_PROTOCOL;
         this._streams = consts.DEFAULT_STREAMS;
         this._duration = consts.DEFAULT_DURATION;
         this._server = "";
 
-<<<<<<< HEAD
         this._startTime = undefined;
         this._locateCache = [];
 
@@ -57,25 +47,6 @@
          * @public
          */
         this._bytesSentPerStream = [];
-=======
-        this._locateCache = [];
-
-        /**
-         * Bytes received across all streams.
-         * @type {number}
-         * @public
-         */
-        this.bytesReceived = 0;
-
-        /**
-         * Bytes sent across all streams.
-         * @type {number}
-         * @public
-         */
-        this.bytesSent = 0;
-
-        this.callbacks = {};
->>>>>>> 8896e85a
     }
 
     //
@@ -162,7 +133,6 @@
             for (const [key, value] of Object.entries(this.metadata)) {
                 sp.set(key, value);
             }
-<<<<<<< HEAD
         }
         return sp;
     }
@@ -303,110 +273,5 @@
         setTimeout(() => worker.terminate(), this._duration);
         worker.onmessage = (ev) => this.#handleWorkerEvent(ev, streamID);
         worker.postMessage(serverURL.toString());
-=======
-        }
-        return sp;
-    }
-
-    #makeURLPairForServer(server) {
-        const downloadURL = new URL(this._protocol + "://" + server + consts.DOWNLOAD_PATH);
-        const uploadURL = new URL(this._protocol + "://" + server + consts.UPLOAD_PATH);
-
-        let sp = this.#setSearchParams()
-        downloadURL.search = sp.toString();
-        uploadURL.search = sp.toString();
-
-        // Set protocol.
-        downloadURL.protocol = this._protocol;
-        uploadURL.protocol = this._protocol;
-
-        return {
-            "///throughput/v1/download": downloadURL.toString(),
-            "///throughput/v1/upload": uploadURL.toString()
-        };
-    }
-
-    // Public methods
-
-    /**
-     * Retrieves the next download/upload URL pair from the Locate service. On
-     * the first invocation, it requests new URLs for nearby servers from the
-     * Locate service. On subsequent invocations, it returns the next cached
-     * result.
-     *
-     * All the returned URLs include protocol options and metadata in the
-     * querystring.
-     * @returns A map of two URLs - one for download, one for upload.
-     */
-    async #nextURLsFromLocate() {
-        /**
-         * Returns URLs for the download and upload endpoints including all
-         * querystring parameters.
-         * @returns {Object}  A map of URLs for the download and upload.
-         */
-        let makeURLs = () => {
-            let res = this._locateCache.shift()
-
-            let downloadURL = new URL(res.urls[this._protocol + '://' + consts.DOWNLOAD_PATH]);
-            let uploadURL = new URL(res.urls[this._protocol + '://' + consts.UPLOAD_PATH]);
-
-            downloadURL.search = this.#setSearchParams(downloadURL.searchParams)
-            uploadURL.search = this.#setSearchParams(uploadURL.searchParams)
-
-            return {
-                "///throughput/v1/download": downloadURL,
-                "///throughput/v1/upload": uploadURL
-            };
-        }
-
-        // If this is the first call or the cache is empty, query the Locate service.
-        if (this._locateCache.length == 0) {
-            let results = await discoverServerURLs(this.clientName, this.clientVersion)
-            this._locateCache = results;
-            return makeURLs();
-        } else {
-            return makeURLs();
-        }
-    }
-
-    /**
-     *
-     * @param {string} [server] - The server to connect to.  If not specified,
-     * will query the Locate service to get a nearby server.
-     */
-    async start(server) {
-        let serverURLs;
-        if (server) {
-            serverURLs = this.#makeURLPairForServer(server);
-        } else {
-            serverURLs = await this.#nextURLsFromLocate();
-        }
-        this.download(serverURLs['//' + consts.DOWNLOAD_PATH]);
-    }
-
-    /**
-     * @param {string} serverURL
-     */
-    download(serverURL) {
-        let workerFile = this.downloadWorkerFile ||  new URL('download.js', import.meta.url);
-        this.#debug('Starting ' + this._streams + ' download streams with URL '
-            + serverURL.toString());
-        for (let i = 0; i < this._streams; i++) {
-            this.runWorker(workerFile, serverURL);
-        }
-    }
-
-    #handleWorkerEvent(ev) {
-        this.#debug(ev);
-    }
-
-    async runWorker(workerfile, serverURL) {
-        const worker = new Worker(workerfile);
-
-        setTimeout(() => worker.terminate(), this._duration);
-        worker.onmessage = (ev) => this.#handleWorkerEvent(ev);
-        worker.postMessage(serverURL.toString());
-
->>>>>>> 8896e85a
     }
 }